# TODO:
# подумать над шаблоном current_value_message
# Текущее значение = string_type
# Стараться проверить сразу всё
# проверка y в __check_score_params


import pandas as pd


def _check_init_params(
    criterion='gini',
    max_depth=None,
    min_samples_split=2,
    min_samples_leaf=1,
    max_leaf_nodes=float('+inf'),
    min_impurity_decrease=.0,
    max_childs=float('+inf'),
    numerical_feature_names=None,
    categorical_feature_names=None,
    rank_feature_names=None,
    hierarchy=None,
    numerical_nan_mode='min',
    categorical_nan_mode='include',
) -> None:
    """Проверяет параметры инициализации экземпляра класса дерева."""
    if criterion not in ['entropy', 'gini', 'log_loss']:
        raise ValueError(
            'Для `criterion` доступны значения "entropy", "gini" и "log_loss".'
            f' Текущее значение `criterion` = {criterion}.'
        )

    if max_depth:
        if not isinstance(max_depth, int) or max_depth <= 0:
            raise ValueError(
                '`max_depth` должен представлять собой int и быть строго больше 0'
                f' Текущее значение `max_depth` = {max_depth}.'
            )

    if (
        not isinstance(min_samples_split, (int, float))
        or (isinstance(min_samples_split, int) and min_samples_split < 2)
        or (
            isinstance(min_samples_split, float)
            and (min_samples_split <= 0 or min_samples_split >= 1)
        )
    ):
        raise ValueError(
            '`min_samples_split` должен представлять собой либо int и лежать в'
            ' диапазоне [2, +inf), либо float и лежать в диапазоне (0, 1).'
            f' Текущее значение `min_samples_split` = {min_samples_split}.'
        )

    if (
        not isinstance(min_samples_leaf, (int, float))
        or (isinstance(min_samples_leaf, int) and min_samples_leaf < 1)
        or (
            isinstance(min_samples_leaf, float)
            and (min_samples_leaf <= 0 or min_samples_leaf >= 1)
        )
    ):
        raise ValueError(
            '`min_samples_leaf` должен представлять собой либо int и лежать в'
            ' диапазоне [1, +inf), либо float и лежать в диапазоне (0, 1).'
            f' Текущее значение `min_samples_leaf` = {min_samples_leaf}.'
        )

    if (
        not (isinstance(max_leaf_nodes, int) or max_leaf_nodes == float('+inf'))
        or max_leaf_nodes < 2
    ):
        raise ValueError(
            '`max_leaf_nodes` должен представлять собой int и быть строго больше 2.'
            f' Текущее значение `max_leaf_nodes` = {max_leaf_nodes}.'
        )

    if not isinstance(min_impurity_decrease, float) or min_impurity_decrease < 0:
        raise ValueError(
            '`min_impurity_decrease` должен представлять собой float'
            ' и быть неотрицательным.'
            f' Текущее значение `min_impurity_decrease` = {min_impurity_decrease}.'
        )

    if (
        (isinstance(min_samples_split, int) and isinstance(min_samples_leaf, int))
        and min_samples_split < 2 * min_samples_leaf
    ):
        raise ValueError(
            '`min_samples_split` должен быть строго в 2 раза больше `min_samples_leaf`.'
            f' Текущее значение `min_samples_split` = {min_samples_split},'
            f' `min_samples_leaf` = {min_samples_leaf}.'
        )

    if (
        not (isinstance(max_childs, int) or max_childs == float('+inf'))
        or max_childs < 2
    ):
        raise ValueError(
            '`max_childs` должен представлять собой int и быть строго больше 2.'
            f' Текущее значение `max_childs` = {max_childs}.'
        )

    if numerical_feature_names:
        if not isinstance(numerical_feature_names, (list, str)):
            raise ValueError(
                '`numerical_feature_names` должен представлять собой список строк'
                ' либо строку.'
                f' Текущее значение `numerical_feature_names` = {numerical_feature_names}.'
            )
        for numerical_feature_name in numerical_feature_names:
            if not isinstance(numerical_feature_name, str):
                raise ValueError(
                    'Если `numerical_feature_names` представляет собой список,'
                    ' то должен содержать строки.'
                    f' Элемент списка {numerical_feature_name} - не строка.'
                )

    if categorical_feature_names:
        if not isinstance(categorical_feature_names, (list, str)):
            raise ValueError(
                '`categorical_feature_names` должен представлять собой список строк'
                ' либо строку.'
                f' Текущее значение `categorical_feature_names` = {categorical_feature_names}.'
            )
        for categorical_feature_name in categorical_feature_names:
            if not isinstance(categorical_feature_name, str):
                raise ValueError(
                    'Если `categorical_feature_names` представляет собой список,'
                    ' то должен содержать строки.'
                    f' Элемент списка {categorical_feature_name} - не строка.'
                )

    if rank_feature_names:
        if not isinstance(rank_feature_names, dict):
            raise ValueError(
                '`rank_feature_names` должен представлять собой словарь'
                ' {название рангового признака: упорядоченный список его значений}.'
            )
        for rank_feature_name, value_list in rank_feature_names.items():
            if not isinstance(rank_feature_name, str):
                raise ValueError(
                    'Ключи в `rank_feature_names` должны представлять собой строки.'
                    f' {rank_feature_name} - не строка.'
                )
            if not isinstance(value_list, list):
                raise ValueError(
                    'Значения в `rank_feature_names` должны представлять собой списки.'
                    f' Значение {rank_feature_name} = {value_list} - не список.'
                )

    if hierarchy:
        if not isinstance(hierarchy, dict):
            raise ValueError(
                '`hierarchy` должен представлять собой словарь {открывающий признак:'
                ' открывающийся признак / список открывающихся признаков}.'
                f' Текущее значение `hierarchy` = {hierarchy}.'
            )
        for key, value in hierarchy.items():
            if not isinstance(key, str):
                raise ValueError(
                    '`hierarchy` должен представлять собой словарь {открывающий признак:'
                    ' открывающийся признак / список открывающихся признаков}.'
                    f' Значение открывающего признака {key} - не строка.'
                )
            if not isinstance(value, (str, list)):
                raise ValueError(
                    '`hierarchy` должен представлять собой словарь {открывающий признак:'
                    ' открывающийся признак / список открывающихся признаков}.'
                    f' Значение открывающегося признака(ов) {value} - не строка (список строк).'
                )
            if isinstance(value, list):
                for elem in value:
                    if not isinstance(elem, str):
                        raise ValueError(
                            '`hierarchy` должен представлять собой словарь {открывающий признак:'
                            ' открывающийся признак / список открывающихся признаков}.'
                            f' Значение открывающегося признака(ов) {value} - не строка (список строк).'
                        )

    if numerical_nan_mode not in ['include', 'min', 'max']:
        raise ValueError(
            'Для `numerical_nan_mode` доступны значения "include", "min" и "max".'
            f' Текущее значение `numerical_nan_mode` = {numerical_nan_mode}.'
        )

    if categorical_nan_mode not in ['include']:
        raise ValueError(
            'Для `categorical_nan_mode` доступно значение "include".'
            f' Текущее значение `categorical_nan_mode` = {categorical_nan_mode}.'
        )


<<<<<<< HEAD
def _check_fit_params(X, y, tree):
=======
def _check_score_params(tree, X, y):
>>>>>>> 6606aac3
    if not isinstance(X, pd.DataFrame):
        raise ValueError('X должен представлять собой pd.DataFrame.')

    if not isinstance(y, pd.Series):
        raise ValueError('y должен представлять собой pd.Series.')

    if X.shape[0] != y.shape[0]:
        raise ValueError('X и y должны быть одной длины.')

<<<<<<< HEAD
    setted_feature_names = []
    if tree.categorical_feature_names:
        for cat_feature_name in tree.categorical_feature_names:
            if cat_feature_name not in X.columns:
                raise ValueError(
                    f'`categorical_feature_names` содержит признак {cat_feature_name},'
                    ' которого нет в обучающих данных.'
                )
        setted_feature_names += tree.categorical_feature_names
    if tree.rank_feature_names:
        for rank_feature_name in tree.rank_feature_names.keys():
            if rank_feature_name not in X.columns:
                raise ValueError(
                    f'`rank_feature_names` содержит признак {rank_feature_name},'
                    ' которого нет в обучающих данных.'
                )
        setted_feature_names += list(tree.rank_feature_names.keys())
    if tree.numerical_feature_names:
        for num_feature_name in tree.numerical_feature_names:
            if num_feature_name not in X.columns:
                raise ValueError(
                    f'`numerical_feature_names` содержит признак {num_feature_name},'
                    ' которого нет в обучающих данных.'
                )
        setted_feature_names += tree.numerical_feature_names
    # for feature_name in X.columns:
    #     if feature_name not in setted_feature_names:
    #         raise ValueError(
    #             f'Обучающие данные содержат признак `{feature_name}`, который не'
    #             ' определён ни в `categorical_feature_names`, ни в'
    #             ' `rank_feature_names`, ни в `numerical_feature_names`.'
    #         )
=======
    fitted_feature_names = tree.feature_names
    X_feature_names = X.columns
    if len(fitted_feature_names) != len(X_feature_names):
        message = (
            'Названия признаков должны совпадать с теми,'
            ' что были переданы во время обучения.\n'
        )
        fitted_feature_names_set = set(fitted_feature_names)
        X_feature_names_set = set(X_feature_names)

        unexpected_names = sorted(X_feature_names_set - fitted_feature_names_set)
        missing_names = sorted(fitted_feature_names_set - X_feature_names_set)

        def add_names(names):
            output = ''
            max_n_names = 5
            for i, name in enumerate(names):
                if i >= max_n_names:
                    output += '- ...\n'
                    break
                output += f'- {name}\n'
            return output

        if unexpected_names:
            message += 'Названия признаков, что не были переданы во время обучения:\n'
            message += add_names(unexpected_names)

        if missing_names:
            message += (
                'Названия признаков, что были переданы во время обучения,'
                ' но сейчас отсутствуют:\n'
            )
            message += add_names(missing_names)

        raise ValueError(message)

    # TODO: проверка y
>>>>>>> 6606aac3
<|MERGE_RESOLUTION|>--- conflicted
+++ resolved
@@ -190,11 +190,7 @@
         )
 
 
-<<<<<<< HEAD
 def _check_fit_params(X, y, tree):
-=======
-def _check_score_params(tree, X, y):
->>>>>>> 6606aac3
     if not isinstance(X, pd.DataFrame):
         raise ValueError('X должен представлять собой pd.DataFrame.')
 
@@ -204,7 +200,6 @@
     if X.shape[0] != y.shape[0]:
         raise ValueError('X и y должны быть одной длины.')
 
-<<<<<<< HEAD
     setted_feature_names = []
     if tree.categorical_feature_names:
         for cat_feature_name in tree.categorical_feature_names:
@@ -237,7 +232,17 @@
     #             ' определён ни в `categorical_feature_names`, ни в'
     #             ' `rank_feature_names`, ни в `numerical_feature_names`.'
     #         )
-=======
+
+def _check_score_params(tree, X, y):
+    if not isinstance(X, pd.DataFrame):
+        raise ValueError('X должен представлять собой pd.DataFrame.')
+
+    if not isinstance(y, pd.Series):
+        raise ValueError('y должен представлять собой pd.Series.')
+
+    if X.shape[0] != y.shape[0]:
+        raise ValueError('X и y должны быть одной длины.')
+
     fitted_feature_names = tree.feature_names
     X_feature_names = X.columns
     if len(fitted_feature_names) != len(X_feature_names):
@@ -274,5 +279,4 @@
 
         raise ValueError(message)
 
-    # TODO: проверка y
->>>>>>> 6606aac3
+    # TODO: проверка y